<<<<<<< HEAD
try:
    from StringIO import StringIO
except ImportError:
    from io import StringIO
try:
    import urllib2
except ImportError:
    import urllib.request as urllib2
=======
import httpretty
from pytest import raises
>>>>>>> 0ef18f2c

from libearth.crawler import crawl, CrawlError

atom_xml = """
<feed xmlns="http://www.w3.org/2005/Atom">
    <title type="text">Atom Test</title>
    <subtitle type="text">Earth Reader</subtitle>
    <id>http://vio.atomtest.com/feed/atom</id>
    <updated>2013-08-19T07:49:20+07:00</updated>
    <link rel="alternate" type="text/html" href="http://vio.atomtest.com/" />
    <link rel="self" type="application/atom+xml"
        href="http://vio.atomtest.com/feed/atom" />
    <author>
        <name>vio</name>
        <email>vio.bo94@gmail.com</email>
    </author>
    <category term="Python" />
    <contributor>
        <name>dahlia</name>
    </contributor>
    <generator uri="http://wordpress.com/">WordPress.com</generator>
    <icon>http://vio.atomtest.com/images/icon.jpg</icon>
    <logo>http://vio.atomtest.com/images/logo.jpg</logo>
    <rights>vio company all rights reserved</rights>
    <updated>2013-08-10T15:27:04Z</updated>
    <entry>
        <id>one</id>
        <author>
            <name>vio</name>
        </author>
        <title>Title One</title>
        <link rel="self" href="http://vio.atomtest.com/?p=12345" />
        <updated>2013-08-10T15:27:04Z</updated>
        <published>2013-08-10T15:26:15Z</published>
        <category scheme="http://vio.atomtest.com" term="Category One" />
        <category scheme="http://vio.atomtest.com" term="Category Two" />
        <content>Hello World</content>
    </entry>
    <entry xml:base="http://basetest.com/">
        <id>two</id>
        <author>
            <name>kjwon</name>
        </author>
        <title>xml base test</title>
        <updated>2013-08-17T03:28:11Z</updated>
    </entry>
</feed>
"""


rss_xml = """
<rss version="2.0">
<channel>
    <title>Vio Blog</title>
    <link>http://vioblog.com</link>
    <description>earthreader</description>
    <copyright>Copyright2013, Vio</copyright>
    <managingEditor>vio.bo94@gmail.com</managingEditor>
    <webMaster>vio.bo94@gmail.com</webMaster>
    <pubDate>Sat, 17 Sep 2002 00:00:01 GMT</pubDate>
    <lastBuildDate>Sat, 07 Sep 2002 00:00:01 GMT</lastBuildDate>
    <category>Python</category>
    <ttl>10</ttl>
    <item>
        <title>test one</title>
        <link>http://vioblog.com/12</link>
        <description>This is the content</description>
        <author>vio.bo94@gmail.com</author>
        <enclosure url="http://vioblog.com/mp/a.mp3" type="audio/mpeg" />
        <source url="http://sourcetest.com/rss.xml">
            Source Test
        </source>
        <category>RSS</category>
        <guid>http://vioblog.com/12</guid>
        <pubDate>Sat, 07 Sep 2002 00:00:01 GMT</pubDate>
    </item>
</channel>
</rss>
"""


rss_source_xml = """
<rss version="2.0">
    <channel>
        <title>Source Test</title>
        <link>http://sourcetest.com/</link>
        <description>for source tag test</description>
        <item>
            <title>It will not be parsed</title>
        </item>
        <pubDate>Sat, 17 Sep 2002 00:00:01 GMT</pubDate>
    </channel>
</rss>
"""

broken_rss = """
<rss version="2.0">
    <channel>
        <title>Broken rss
"""


def mock_response(req):
    if req.get_full_url() == 'http://vio.atomtest.com/feed/atom':
        resp = urllib2.addinfourl(StringIO(atom_xml), 'mock message',
                                  req.get_full_url())
        resp.code = 200
        resp.msg = "OK"
        return resp
    if req.get_full_url() == 'http://rsstest.com/rss.xml':
        resp = urllib2.addinfourl(StringIO(rss_xml), 'mock message',
                                  req.get_full_url())
        resp.code = 200
        resp.msg = "OK"
        return resp
    if req.get_full_url() == 'http://sourcetest.com/rss.xml':
        resp = urllib2.addinfourl(StringIO(rss_source_xml), 'mock message',
                                  req.get_full_url())
        resp.code = 200
        resp.msg = "OK"
        return resp


class TestHTTPHandler(urllib2.HTTPHandler):
    def http_open(self, req):
        return mock_response(req)


def test_crawler():
    my_opener = urllib2.build_opener(TestHTTPHandler)
    urllib2.install_opener(my_opener)
    feeds = ['http://vio.atomtest.com/feed/atom',
             'http://rsstest.com/rss.xml']
    generator = crawl(feeds, 4)
    for result in generator:
        feed_data = result[1][0]
        if feed_data.title.value == 'Atom Test':
            entries = feed_data.entries
            assert entries[0].title.value == 'Title One'
            assert entries[1].title.value == 'xml base test'
        elif feed_data.title.value == 'Vio Blog':
            entries = feed_data.entries
            assert entries[0].title.value == 'test one'
            source = feed_data.entries[0].source
            assert source.title.value == 'Source Test'


def test_crawl_error():
    httpretty.register_uri(httpretty.GET, 'http://brokenrss.com/rss',
                           body=broken_rss)

    feeds = ['http://brokenrss.com/rss']

    generator = crawl(feeds, 2)

    with raises(CrawlError):
        next(generator)<|MERGE_RESOLUTION|>--- conflicted
+++ resolved
@@ -1,4 +1,3 @@
-<<<<<<< HEAD
 try:
     from StringIO import StringIO
 except ImportError:
@@ -7,10 +6,8 @@
     import urllib2
 except ImportError:
     import urllib.request as urllib2
-=======
-import httpretty
+
 from pytest import raises
->>>>>>> 0ef18f2c
 
 from libearth.crawler import crawl, CrawlError
 
@@ -132,6 +129,12 @@
         resp.code = 200
         resp.msg = "OK"
         return resp
+    if req.get_full_url() == 'http://brokenrss.com/rss':
+        resp = urllib2.addinfourl(StringIO(broken_rss), 'mock message',
+                                  req.get_full_url())
+        resp.code = 200
+        resp.msg = "OK"
+        return resp
 
 
 class TestHTTPHandler(urllib2.HTTPHandler):
@@ -159,12 +162,9 @@
 
 
 def test_crawl_error():
-    httpretty.register_uri(httpretty.GET, 'http://brokenrss.com/rss',
-                           body=broken_rss)
-
+    my_opener = urllib2.build_opener(TestHTTPHandler)
+    urllib2.install_opener(my_opener)
     feeds = ['http://brokenrss.com/rss']
-
     generator = crawl(feeds, 2)
-
     with raises(CrawlError):
         next(generator)