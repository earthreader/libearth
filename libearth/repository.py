--- conflicted
+++ resolved
@@ -204,18 +204,14 @@
             p = os.path.join(*dirpath[:i + 1])
             if not os.path.exists(p):
                 os.mkdir(p)
-<<<<<<< HEAD
-        with io.open(os.path.join(self.path, *key), 'wb') as f:
-=======
             elif not os.path.isdir(p):
                 raise RepositoryKeyError(key)
         filename = os.path.join(self.path, *key)
         if self.atomic:
             f = tempfile.NamedTemporaryFile('wb', delete=False)
         else:
-            f = open(filename, 'wb')
+            f = io.open(filename, 'wb')
         with f:
->>>>>>> fe269364
             for chunk in iterable:
                 f.write(chunk)
         if self.atomic:
