--- conflicted
+++ resolved
@@ -2,11 +2,7 @@
 envlist = pypy, py26, py27, py32, py33, py34
 
 [pep8]
-<<<<<<< HEAD
-exclude = .ipy-env,.tox,docs,ez_setup.py,pytest.py,mock.py
-=======
 exclude = .ipy-env,.tox,docs,ez_setup.py
->>>>>>> 831d736d
 statistics = true
 show-source = true
 max-line-length = 80
